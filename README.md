--- conflicted
+++ resolved
@@ -49,9 +49,6 @@
 
 If you ever need to use a new pip library, make sure you run `pip freeze > requirements.txt` so other contributors have the latest versions of required packages.
 
-## Demo
-
-<<<<<<< HEAD
 Keep in mind this setup doesn't support hot reloading.
 
 
@@ -74,6 +71,7 @@
 ```
 FLASK_APP=metrics-api.py flask run --host 0.0.0.0
 ```
-=======
-[Check out this demo!](https://opentransit.herokuapp.com/metrics)
->>>>>>> 2470ad8b
+
+## Demo
+
+[Check out this demo!](https://opentransit.herokuapp.com/metrics)