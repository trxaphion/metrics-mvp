--- conflicted
+++ resolved
@@ -1,9 +1,9 @@
 /**
  * Access of precomputed wait and trip times.
- * 
+ *
  * See https://github.com/trynmaps/metrics-mvp/pull/143 for an overview of the file structure and
  * json structure.
- * 
+ *
  * Functions taken from the isochrone branch.
  *
  * Fetching of the precomputed wait/trip time json is done using Redux.
@@ -23,23 +23,24 @@
 }
 
 /**
-<<<<<<< HEAD
- *
-=======
  * Gets trip times for a given route and direction.
- * 
+ *
  * @param tripTimesCache
  * @param graphParams -- date and time values
->>>>>>> 034676f1
  * @param routeId
  * @param directionId
  * @param stat
  * @returns
  */
-export function getTripTimesForDirection(tripTimesCache, graphParams, routeId, directionId, stat = 'median') {
-
+export function getTripTimesForDirection(
+  tripTimesCache,
+  graphParams,
+  routeId,
+  directionId,
+  stat = 'median',
+) {
   const [timeStr, dateStr] = getTimeStrAndDateStr(graphParams);
-  
+
   const tripTimes = tripTimesCache[dateStr + timeStr + stat];
 
   if (!tripTimes) {
@@ -57,7 +58,7 @@
 
 /**
  * Gets the downstream trip times for a given route, direction, and stop.
- * 
+ *
  * @param routeId
  * @param directionId
  * @param startStopId
@@ -66,57 +67,61 @@
  * @param stat     "median"
  * @returns
  */
-export function getTripTimesFromStop(tripTimesCache, graphParams, routeId, directionId, startStopId, stat = 'median')
-{
-  const directionTripTimes = getTripTimesForDirection(tripTimesCache, graphParams, routeId, directionId);
-  if (!directionTripTimes)
-  {
+export function getTripTimesFromStop(
+  tripTimesCache,
+  graphParams,
+  routeId,
+  directionId,
+  startStopId,
+  stat = 'median',
+) {
+  const directionTripTimes = getTripTimesForDirection(
+    tripTimesCache,
+    graphParams,
+    routeId,
+    directionId,
+  );
+  if (!directionTripTimes) {
     return null;
   }
   const tripTimeValues = directionTripTimes[startStopId];
 
-  if (stat === 'median') // using the median stat group (see getStatPath)
-  {
+  if (stat === 'median') {
+    // using the median stat group (see getStatPath)
     return tripTimeValues;
   }
-  if (stat === 'p10') // using the p10-median-p90 stat group (see getStatPath)
-  {
+  if (stat === 'p10') {
+    // using the p10-median-p90 stat group (see getStatPath)
     return getTripTimeStat(tripTimeValues, 0);
   }
-  if (stat === 'p90') // using the p10-median-p90 stat group (see getStatPath)
-  {
+  if (stat === 'p90') {
+    // using the p10-median-p90 stat group (see getStatPath)
     return getTripTimeStat(tripTimeValues, 2);
   }
 }
 
-<<<<<<< HEAD
+/**
+ * Pulls a data series from a collection by index.
+ */
 function getTripTimeStat(tripTimeValues, index) {
   if (!tripTimeValues) {
-=======
-/**
- * Pulls a data series from a collection by index.
- */
-function getTripTimeStat(tripTimeValues, index)
-{
-  if (!tripTimeValues)
-  {
->>>>>>> 034676f1
     return null;
   }
 
   const statValues = {};
-<<<<<<< HEAD
   for (const endStopId in tripTimeValues) {
-=======
-  for (let endStopId in tripTimeValues)
-  {
->>>>>>> 034676f1
     statValues[endStopId] = tripTimeValues[endStopId][index];
   }
   return statValues;
 }
 
-<<<<<<< HEAD
+/**
+ * Maps the given stat to a stat group (part of the file path).  Example stat groups are
+ * "median" and "p10-median-p90".  When fetching an individual stat, this function returns
+ * which group should be used, favoring more compact groups over larger ones.
+ *
+ * @param stat
+ */
 export function getStatPath(stat) {
   switch (stat) {
     case 'median':
@@ -127,67 +132,51 @@
     default:
       throw new Error(`unknown stat ${stat}`);
   }
-=======
-/**
- * Maps the given stat to a stat group (part of the file path).  Example stat groups are
- * "median" and "p10-median-p90".  When fetching an individual stat, this function returns
- * which group should be used, favoring more compact groups over larger ones.
- * 
- * @param stat
- */
-export function getStatPath(stat)
-{
-    switch (stat)
-    {
-        case 'median':
-            return 'median';
-        case 'p10':
-        case 'p90':
-            return 'p10-median-p90';
-        default:
-            throw new Error('unknown stat ' + stat);
-    }
->>>>>>> 034676f1
 }
 
 /**
  * Utility method to pull time and date out of graphParams as strings
  */
 export function getTimeStrAndDateStr(graphParams) {
-  let timeStr = graphParams.start_time ? graphParams.start_time + '-' + graphParams.end_time : '';
-  let dateStr = graphParams.date;
+  const timeStr = graphParams.start_time
+    ? `${graphParams.start_time}-${graphParams.end_time}`
+    : '';
+  const dateStr = graphParams.date;
   return [timeStr, dateStr];
 }
 
 /**
  * Gets the wait time info for a given route and direction.
- * 
+ *
  * @param waitTimesCache
  * @param graphParams -- used for date and time values
  * @param routeId
  * @param directionId
  * @param stat
  */
-export function getWaitTimeForDirection(waitTimesCache, graphParams, routeId, directionId, stat = 'median') {
-  
+export function getWaitTimeForDirection(
+  waitTimesCache,
+  graphParams,
+  routeId,
+  directionId,
+  stat = 'median',
+) {
   const [timeStr, dateStr] = getTimeStrAndDateStr(graphParams);
 
-  let waitTimes = waitTimesCache[dateStr + timeStr + stat];
+  const waitTimes = waitTimesCache[dateStr + timeStr + stat];
 
   if (!waitTimes) {
     return null;
   }
 
-  let routeWaitTimes = waitTimes.routes[routeId];
-  if (!routeWaitTimes)
-  {
-      return null;
-  }
-
-  let directionWaitTimes = routeWaitTimes[directionId];
-  if (!directionWaitTimes)
-  {
-      return null;
+  const routeWaitTimes = waitTimes.routes[routeId];
+  if (!routeWaitTimes) {
+    return null;
+  }
+
+  const directionWaitTimes = routeWaitTimes[directionId];
+  if (!directionWaitTimes) {
+    return null;
   }
   return directionWaitTimes;
 }
