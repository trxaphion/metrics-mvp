--- conflicted
+++ resolved
@@ -10,116 +10,12 @@
 import yellow from '@material-ui/core/colors/yellow';
 import lightGreen from '@material-ui/core/colors/lightGreen';
 import green from '@material-ui/core/colors/green';
-<<<<<<< HEAD
 import {
   getTripTimeStat,
   getTripTimesForDirection,
   getAverageOfMedianWaitStat,
 } from './precomputed';
-
-/**
- * Returns a data object with centralized declarations of "per route" heuristic rules
- * to apply when doing systemwide computations.
- *
- * For example, for routes with directions that should be ignored:
- *
- * {
- *   <routeId>: {
- *     directionsToIgnore: [<directionId>]
- *   }
- * }
- *
- * Other cases:
- * - Routes to filter out completely:
- *   - S due to lack of regular route and schedule
- *   - Owls due to the date boundary problem.
- * - Routes that have non-code issues with arrivals their first or last stop and so the second or penultimate stop
- *     should be used instead for end-to-end calculations.  Cable car lines are like this.  Also the M has a last
- *     stop that it normally does not go to.
- * - Possibly special handling for routes with back end issues (currently 5, 9, 9R) as a temporary workaround.
- *   - The 9 has multiple terminals so use the last common stop.
- *   - The 5 was reconfigured and Nextbus stop configs are out of sync with historic data.  Use last good stop.
- */
-export const routeHeuristics = {
-  J: {
-    directionsToIgnore: ['J____I_D10'], // this is to 23rd and 3rd
-  },
-  L: {
-    directionsToIgnore: ['L____I_U53'],
-  },
-  M: {
-    M____O_D00: {
-      ignoreFirstStop: true, // Embarcadero & Folsom is not a real stop
-    },
-  },
-  N: {
-    N____O_F10: {
-      ignoreFirstStop: true, // 4th and King to 2nd and King trip times are skewed by a few hyperlong trips
-    },
-  },
-  S: {
-    ignoreRoute: true,
-  },
-  '5': {
-    '5____I_F00': {
-      ignoreFirstStop: '4218', // no data for 3927, and first few stop ids are now different.  Problem is even worse on outbound side, no good fix there.
-    },
-  },
-  '9': {
-    '9____I_N00': {
-      ignoreFirstStop: '7297', // use Bayshore as actual first stop (daytime)
-    },
-    '9____O_N00': {
-      ignoreLastStop: '7297', // use Bayshore as actual terminal (daytime)
-    },
-  },
-  '24': {
-    directionsToIgnore: ['24___I_D10'],
-  },
-  '90': {
-    ignoreRoute: true,
-  },
-  '91': {
-    ignoreRoute: true,
-  },
-  K_OWL: {
-    ignoreRoute: true,
-  },
-  L_OWL: {
-    ignoreRoute: true,
-  },
-  M_OWL: {
-    ignoreRoute: true,
-  },
-  N_OWL: {
-    ignoreRoute: true,
-  },
-  T_OWL: {
-    ignoreRoute: true,
-  },
-  PM: {
-    PM___O_F00: {
-      ignoreLastStop: true, // long time to Taylor and Bay (probably in holding area)
-    },
-    PM___I_F00: {
-      ignoreFirstStop: true, // 30 minutes from Hyde & Beach to Hyde & North Point
-    },
-  },
-  PH: {
-    PH___I_F00: {
-      ignoreFirstStop: true, // 30 minutes from Hyde & Beach to Hyde & North Point
-    },
-  },
-  C: {
-    C____I_F00: {
-      ignoreLastStop: true, // long time to California & Drumm (probably in holding area)
-    },
-  },
-};
-=======
-import { getAverageOfMedianWait, getTripTimesForDirection } from './precomputed';
 import { routeHeuristics } from '../locationConstants';
->>>>>>> 2a28d762
 
 /**
  * Given an array of routes, return only the routes we want to show.
