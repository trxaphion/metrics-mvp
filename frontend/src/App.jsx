--- conflicted
+++ resolved
@@ -1,73 +1,10 @@
 import React, { Fragment } from 'react';
 import { connect } from 'react-redux';
-<<<<<<< HEAD
-import PropTypes from 'prop-types';
-import Intro from './components/Intro';
-import { fetchGraphData, fetchRoutes, fetchRouteConfig, resetGraphData } from './actions/action';
-import './App.css';
-import ControlPanel from './components/ControlPanel';
-import Info from './components/Info';
-
-class App extends Component {
-  constructor() {
-    super();
-    this.state = {};
-  }
-
-  componentDidMount() {
-    if (!this.props.routes) {
-      this.props.fetchRoutes();
-    }
-  }
-
-  render() {
-    const { graphData, graphError, graphParams, routes } = this.props;
-    return (
-      <div className={css`
-        display: grid;
-        grid-gap: 4px;
-        grid-template-columns: [col1-start] 200px [col2-start] 300px  [col3-start] auto [col3-end];
-        grid-template-rows: [row1-start] 80px [row2-start] 400px [row2-end];
-        background-color: #fff;
-        color: #444;
-        padding: 2%;
-        font-family: 'Roboto', sans-serif;
-        `
-      }
-      >
-        <Intro />
-        <ControlPanel routes={routes}
-          fetchRouteConfig={this.props.fetchRouteConfig}
-          resetGraphData={this.props.resetGraphData}
-          fetchGraphData={this.props.fetchGraphData} />
-        <div className="center metricsWidth">
-        </div>
-        <Info graphData={graphData} graphError={graphError} graphParams={graphParams} routes={routes} />
-      </div>
-    );
-  }
-}
-
-const mapStateToProps = state => ({
-  graphData: state.graphData.graphData,
-  routes: state.routes.routes,
-  graphError: state.graphData.err,
-  graphParams: state.graphData.graphParams,
-});
-
-const mapDispatchToProps = dispatch => ({
-  resetGraphData: params => dispatch(resetGraphData()),
-  fetchGraphData: params => dispatch(fetchGraphData(params)),
-  fetchRoutes: () => dispatch(fetchRoutes()),
-  fetchRouteConfig: routeId => dispatch(fetchRouteConfig(routeId)),
-});
-=======
 
 import './App.css';
 import Home from './components/Home';
 import About from './components/About';
 import NotFound from './components/NotFound';
->>>>>>> 8a0c7b8e
 
 const App = ({ page }) => {
   const components = {
