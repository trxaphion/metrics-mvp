import axios from 'axios';

import { metricsBaseURL } from '../config';

/**
 * This is an action creator where the action calls two actions.
 * Basically this a way of calling two APIs at once, where two APIs
 * have no interactions with each other.
 */
export function fetchData (graphParams, intervalParams) {  
  return function (dispatch) {
      dispatch(fetchGraphData(graphParams));
      dispatch(fetchIntervalData(intervalParams));
  }
}

export function fetchGraphData (params) {
  return function (dispatch) {
    axios.get('/metrics', {
      params: params,
      baseURL: metricsBaseURL
    }).then((response) => {
      dispatch({ type: 'RECEIVED_GRAPH_DATA', payload: response.data, graphParams: params });
    }).catch((err) => {
      const errStr = (err.response && err.response.data && err.response.data.error) ? err.response.data.error : err.message;
      dispatch({ type: 'RECEIVED_GRAPH_ERROR', payload: errStr });
    });
  };
}

export function resetGraphData() {
  return function (dispatch) {
    dispatch({ type: 'RESET_GRAPH_DATA', payload: null });
  };
}

export function fetchIntervalData (params) {
    return function (dispatch) {
      axios.get('/metrics_by_interval', {
        params: params,
        baseURL: metricsBaseURL
      }).then((response) => {
        dispatch({ type: 'RECEIVED_INTERVAL_DATA', payload: response.data, graphParams: params });
      }).catch((err) => {
        const errStr = (err.response && err.response.data && err.response.data.error) ? err.response.data.error : err.message;
        dispatch({ type: 'RECEIVED_INTERVAL_ERROR', payload: errStr });
      });
    };
  }

  export function resetIntervalData() {
    return function (dispatch) {
      dispatch({ type: 'RESET_INTERVAL_DATA', payload: null });
    };
  }

export function fetchRoutes() {
  return function (dispatch) {
    axios.get('/routes', {
      baseURL: metricsBaseURL
    }).then((response) => {
      dispatch({ type: 'RECEIVED_ROUTES', payload: response.data });
    }).catch((err) => {
      dispatch({ type: 'RECEIVED_ROUTES_ERROR', payload: err });
    });
  };
}

export function fetchRouteConfig(routeId) {
  return function (dispatch) {
    axios.get('/route', {
      params: {route_id: routeId},
      baseURL: metricsBaseURL
    }).then((response) => {
      dispatch({ type: 'RECEIVED_ROUTE_CONFIG', payload: response.data });
    }).catch((err) => {
      dispatch({ type: 'RECEIVED_ROUTE_CONFIG_ERROR', payload: err });
    });
  };
}

<<<<<<< HEAD
export function fetchAllRouteConfigs(routes) {
    
    
    return function (dispatch) {
        
        for (let i = 0; i < routes.length; i++) { // optimize this on back end
            const route = routes[i];
            if (!route.directions) {
              dispatch(fetchRouteConfig(route.id));
            }
        }
        return Promise.resolve();
    };
  }

export function fetchTazs() {
  return function (dispatch) {
    axios.get('/data/san_francisco_taz.json', {
      xxxbaseURL: metricsBaseURL
    }).then((response) => {
      dispatch({ type: 'RECEIVED_TAZS', payload: response.data });
    }).catch((err) => {
      dispatch({ type: 'RECEIVED_TAZS_ERROR', payload: err });
    });
  };
}

export function fetchTrips() {
    return function (dispatch) {
      axios.get('/data/trips.txt', {
        xxxbaseURL: metricsBaseURL
      }).then((response) => {
        dispatch({ type: 'RECEIVED_TRIPS', payload: response.data });
      }).catch((err) => {
        dispatch({ type: 'RECEIVED_TRIPS_ERROR', payload: err });
      });
    };
  }

export function fetchRouteCSVs() {
    return function (dispatch) {
      axios.get('/data/routes.txt', {
        xxxbaseURL: metricsBaseURL
      }).then((response) => {
        dispatch({ type: 'RECEIVED_ROUTE_CSVS', payload: response.data });
      }).catch((err) => {
        dispatch({ type: 'RECEIVED_ROUTE_CSVS_ERROR', payload: err });
      });
    };
  }


export function fetchShapes() {
    return function (dispatch) {
      axios.get('/data/shapes.txt', {
        xxxbaseURL: metricsBaseURL
      }).then((response) => {
        dispatch({ type: 'RECEIVED_SHAPES', payload: response.data });
      }).catch((err) => {
        dispatch({ type: 'RECEIVED_SHAPES_ERROR', payload: err });
      });
    };
  }

// these are by route id hash then direction id hash, then first stop hash, then second stop hash, in minutes
export function fetchTripTimes() {
    return function (dispatch) {
      axios.get('data/trip_times_t1_sf-muni_2019-04-08.json', { // todo: figure out allowing cross origin request
        xxxbaseURL: metricsBaseURL
      }).then((response) => {
        dispatch({ type: 'RECEIVED_TRIP_TIMES', payload: response.data });
      }).catch((err) => {
        dispatch({ type: 'RECEIVED_TRIP_TIMES_ERROR', payload: err });
      });
    };
  }

// these are by direction id hash and then stop id hash, in minutes
export function fetchWaitTimes() {
    return function (dispatch) {
      axios.get('data/wait_times_t1_sf-muni_2019-04-08.json', { // todo: figure out allowing cross origin request
        xxxbaseURL: metricsBaseURL
      }).then((response) => {
        dispatch({ type: 'RECEIVED_WAIT_TIMES', payload: response.data });
      }).catch((err) => {
        dispatch({ type: 'RECEIVED_WAIT_TIMES_ERROR', payload: err });
      });
    };
  }



export function fetchAllTheThings() {
    return function (dispatch) {
        
            axios.get('/routes', {
              baseURL: metricsBaseURL
            }).then((response) => {
              dispatch({ type: 'RECEIVED_ROUTES', payload: response.data });
              dispatch(fetchAllRouteConfigs(response.data)).then(
                      () => {
                          dispatch(fetchTrips());
                          dispatch(fetchRouteCSVs());
                          dispatch(fetchShapes());
                          dispatch(fetchTripTimes());
                          dispatch(fetchWaitTimes());
                      }
                      );
            }).catch((err) => {
              dispatch({ type: 'RECEIVED_ROUTES_ERROR', payload: err });
            });
                  
    };
  }
=======
export function handleRouteSelect(route) {
  return function (dispatch) {
      dispatch({ type: 'RECEIVED_ROUTE_SELECTION', payload: route });
  };
}
>>>>>>> a503239f
<|MERGE_RESOLUTION|>--- conflicted
+++ resolved
@@ -79,7 +79,6 @@
   };
 }
 
-<<<<<<< HEAD
 export function fetchAllRouteConfigs(routes) {
     
     
@@ -194,10 +193,9 @@
                   
     };
   }
-=======
+
 export function handleRouteSelect(route) {
   return function (dispatch) {
       dispatch({ type: 'RECEIVED_ROUTE_SELECTION', payload: route });
   };
 }
->>>>>>> a503239f
