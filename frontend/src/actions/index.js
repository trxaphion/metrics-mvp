--- conflicted
+++ resolved
@@ -93,16 +93,10 @@
   const dates = computeDates(params);
 
   return function(dispatch) {
-<<<<<<< HEAD
-    const query = `query($routeId:String, $startStopId:String, $endStopId:String,
-    $directionId:String, $date:String, $startTime:String, $endTime:String) {
-  routeMetrics(routeId:$routeId) {
-=======
 
     var query = `query($agencyId:String!, $routeId:String!, $startStopId:String!, $endStopId:String,
     $directionId:String, $date:[String!], $startTime:String, $endTime:String) {
   routeMetrics(agencyId:$agencyId, routeId:$routeId) {
->>>>>>> 040f6f0b
     trip(startStopId:$startStopId, endStopId:$endStopId, directionId:$directionId) {
       interval(dates:$date, startTime:$startTime, endTime:$endTime) {
         headways {
@@ -134,17 +128,10 @@
   }
 }`.replace(/\s+/g, ' ');
 
-<<<<<<< HEAD
-    axios
-      .get('/api/graphql', {
-        params: { query, variables: JSON.stringify(params) },
-        baseURL: metricsBaseURL,
-=======
     dispatch({ type: 'REQUEST_GRAPH_DATA' });
     axios.get('/api/graphql', {
         params: { query: query, variables: JSON.stringify({...params, date: dates}) }, // computed dates aren't in graphParams so add here
         baseURL: MetricsBaseURL,
->>>>>>> 040f6f0b
       })
       .then(response => {
 
