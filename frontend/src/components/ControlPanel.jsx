--- conflicted
+++ resolved
@@ -43,14 +43,9 @@
       type: 'ROUTESCREEN',
       payload: {
         routeId: graphParams.routeId,
-<<<<<<< HEAD
         directionId,
       },
-=======
-        directionId: directionId,
-      },
-      query: props.query,
->>>>>>> 8b0b12c4
+      query: props.query,
     });
   }
 
@@ -70,10 +65,7 @@
         ...graphParams,
         startStopId,
       },
-<<<<<<< HEAD
-=======
-      query: props.query,
->>>>>>> 8b0b12c4
+      query: props.query,
     });
   }
 
@@ -84,14 +76,9 @@
       type: 'ROUTESCREEN',
       payload: {
         ...graphParams,
-<<<<<<< HEAD
         endStopId,
       },
-=======
-        endStopId: endStopId,
-      },
-      query: props.query,      
->>>>>>> 8b0b12c4
+      query: props.query,
     });
     // handleGraphParams called via thunk in ../routesMap.js when path changes, no need to call again
   }
@@ -115,16 +102,10 @@
     props.dispatch({
       type: 'ROUTESCREEN',
       payload: {
-<<<<<<< HEAD
         routeId,
         directionId,
       },
-=======
-        routeId: routeId,
-        directionId: directionId
-      },
-      query: props.query,
->>>>>>> 8b0b12c4
+      query: props.query,
     });
   }
   /**
@@ -223,19 +204,17 @@
                         shrink: true,
                       },
                     }}
-                    options={directionStops.map(
-                      firstStopId => ({
-                        value: {
-                          stopId: firstStopId,
-                          icon: document.querySelector(`.id${firstStopId}`),
-                        },
-                        label: (
-                          selectedRoute.stops[firstStopId] || {
-                            title: firstStopId,
-                          }
-                        ).title,
-                      }),
-                    )}
+                    options={directionStops.map(firstStopId => ({
+                      value: {
+                        stopId: firstStopId,
+                        icon: document.querySelector(`.id${firstStopId}`),
+                      },
+                      label: (
+                        selectedRoute.stops[firstStopId] || {
+                          title: firstStopId,
+                        }
+                      ).title,
+                    }))}
                     stopId={graphParams.startStopId}
                     onOpen={() => setAllowHover(true)}
                     onClose={handleSelectClose}
