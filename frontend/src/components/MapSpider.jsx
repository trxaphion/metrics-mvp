--- conflicted
+++ resolved
@@ -13,7 +13,7 @@
 import L from 'leaflet';
 import Control from 'react-leaflet-control';
 import * as d3 from 'd3';
-import {ROUTE, DIRECTION, FROM_STOP, TO_STOP, Path} from '../routeUtil';
+import { ROUTE, DIRECTION, FROM_STOP, TO_STOP, Path } from '../routeUtil';
 import { Snackbar } from '@material-ui/core';
 import {
   getAllWaits,
@@ -348,13 +348,6 @@
 
     const stops = this.findStops(latlng); // note: all lowercase name in event.
 
-<<<<<<< HEAD
-          let path = new Path();
-          path.buildPath(ROUTE,startMarker.routeId).buildPath(DIRECTION,startMarker.direction.id).buildPath(FROM_STOP, startMarker.stopId).buildPath(TO_STOP, lastStop.stopId).commitPath();
-        
-        }}
-      ></Marker>
-=======
     // Add the downstream stops to the terminal.
 
     stops.forEach(stop => {
@@ -374,7 +367,6 @@
   addDownstreamStops(stop) {
     const selectedRoute = this.props.routes.find(
       route => route.id === stop.routeId,
->>>>>>> f2626d5b
     );
 
     const secondStopInfo = stop.direction;
