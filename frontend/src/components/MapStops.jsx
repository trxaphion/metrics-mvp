--- conflicted
+++ resolved
@@ -4,18 +4,14 @@
 import * as d3 from 'd3';
 import L from 'leaflet';
 import Control from 'react-leaflet-control';
-<<<<<<< HEAD
 import StartStopIcon from '@material-ui/icons/DirectionsTransit';
 import EndStopIcon from '@material-ui/icons/Flag';
 import ReactDOMServer from 'react-dom/server';
-=======
-import Button from '@material-ui/core/Button';
 import StartStopIcon from '@material-ui/icons/DirectionsTransit';
 import EndStopIcon from '@material-ui/icons/Flag';
 import ReactDOMServer from 'react-dom/server';
-import { NavLink } from 'redux-first-router-link';
 import { DIRECTION, FROM_STOP, TO_STOP, Path } from '../routeUtil';
->>>>>>> 41b63c2e
+
 import { handleGraphParams } from '../actions';
 import { getTripTimesFromStop } from '../helpers/precomputed';
 import { getTripPoints, getDistanceInMiles } from '../helpers/mapGeometry';
@@ -511,15 +507,6 @@
             <div className="map-instructions">{mapInstruction}</div>
           ) : null}
         </Control>
-        <Control position="bottomleft" style={{marginBottom: '30px' }}>
-          <NavLink to={{ type: 'DASHBOARD' }} exact strict>
-            <Button variant="contained" color="secondary">
-              Return to dashboard
-            </Button>
-            <br />
-            <br />
-          </NavLink>
-        </Control>
       </Map>
     );
   }
