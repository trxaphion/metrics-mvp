/* eslint-disable  */ // TODO: remove this and fix errors
import React, { Component, Fragment } from 'react';
import PropTypes from 'prop-types';
import { connect } from 'react-redux';
import { css } from 'emotion';
import { NavLink } from 'redux-first-router-link';
<<<<<<< HEAD
import MapStops from "./MapStops";
import MapSpider from "./MapSpider";
=======
import MapStops from './MapStops';
import MapSpider from './MapSpider';
>>>>>>> d1df9c9d
import ControlPanel from './ControlPanel';
import Info from './Info';
import Intro from './Intro';
import RouteSummary from './RouteSummary';
import { Card } from 'react-bootstrap';
import {
  fetchData,
  fetchGraphData,
  fetchIntervalData,
  fetchRoutes,
  fetchRouteConfig,
  resetGraphData,
  fetchTazs,
  fetchTrips,
  fetchRouteCSVs,
  fetchAllTheThings,
  resetIntervalData,
} from '../actions';

class Home extends Component {
  componentDidMount() {
    if (!this.props.routes) {
      this.props.fetchAllTheThings();
    }
  }

  render() {
<<<<<<< HEAD
    const { graphData, graphError, graphParams, intervalData, intervalError, routes, routeCSVs, trips, shapes, tripTimes, waitTimes } = this.props;
=======
    const {
      graphData,
      graphError,
      graphParams,
      intervalData,
      intervalError,
      routes,
    } = this.props;
>>>>>>> d1df9c9d
    return (
      <Fragment>
        <button>
          <NavLink
            to={{ type: 'HOME' }}
            activeStyle={{ fontWeight: 'bold', color: 'purple' }}
            exact
            strict
          >
            Home
          </NavLink>
        </button>
        <button>
          <NavLink
            to={{ type: 'ABOUT' }}
            activeStyle={{ fontWeight: 'bold', color: 'purple' }}
            exact
            strict
          >
            About
          </NavLink>
        </button>
        <button>
          <NavLink
            to={{ type: 'LANDING' }}
            activeStyle={{ fontWeight: 'bold', color: 'purple' }}
            exact
            strict
          >
            Landing
          </NavLink>
        </button>
<<<<<<< HEAD
        <div className={css`
          display: grid;
          grid-gap: 4px;
          grid-template-columns: [col1-start] 200px [col2-start] 300px  [col3-start] auto [col3-end];
          grid-template-rows: [row1-start] 80px [row2-start] 900px [row2-end];
          background-color: #fff;
          color: #444;
          padding: 2%;
          font-family: 'Roboto', sans-serif;
          `
        }
=======
        <div
          className={css`
            display: grid;
            grid-gap: 4px;
            grid-template-columns: [col1-start] 200px [col2-start] 300px [col3-start] auto [col3-end];
            grid-template-rows: [row1-start] 80px [row2-start] 430px [row2-end];
            background-color: #fff;
            color: #444;
            padding: 2%;
            font-family: 'Roboto', sans-serif;
          `}
>>>>>>> d1df9c9d
        >
          <Intro />
          <ControlPanel
            routes={routes}
            fetchRouteConfig={this.props.fetchRouteConfig}
            resetGraphData={this.props.resetGraphData}
            fetchGraphData={this.props.fetchGraphData}
            resetIntervalData={this.props.resetIntervalData}
            fetchIntervalData={this.props.fetchIntervalData}
            fetchData={this.props.fetchData}
<<<<<<< HEAD
            tripTimes={tripTimes}/>
          <div className="metricsWidth" style={{width:500,height:500}}>
=======
          />
          <div className="metricsWidth">
>>>>>>> d1df9c9d
            <MapSpider routes={routes}/>
          </div>
          <div className={css`
            grid-column-start: 1`}>
            <div className="largeMarginTop">
              <MapStops/>
            </div>
          </div>
            
            
          <div
          className={css`
           grid-column: col3-start ;
           grid-row: row1-start / row2-end;
          `
          }
        >            
<<<<<<< HEAD
          <RouteSummary graphData={graphData} graphParams={graphParams} trips={trips} routeCSVs={routeCSVs} shapes={shapes} routes={routes} tripTimes={tripTimes} waitTimes={waitTimes} />
=======
>>>>>>> d1df9c9d
          <Info
            graphData={graphData}
            graphError={graphError}
            graphParams={graphParams}
            routes={routes}
            intervalData={intervalData}
<<<<<<< HEAD
            intervalError={intervalError} />
            
          </div>  
=======
            intervalError={intervalError}
          />
          </div>
>>>>>>> d1df9c9d
        </div>
      </Fragment>
    );
  }
}

const mapStateToProps = state => ({
  graphData: state.fetchGraph.graphData,
  routes: state.routes.routes,
  graphError: state.fetchGraph.err,
  intervalData: state.fetchGraph.intervalData,
  intervalError: state.fetchGraph.intervalErr,
  graphParams: state.fetchGraph.graphParams,
  tazs: state.tazs.tazs,
  trips: state.trips.trips,
  routeCSVs: state.routeCSVs.routeCSVs,
  shapes: state.shapes.shapes,
  tripTimes: state.tripTimes.tripTimes,
  waitTimes: state.waitTimes.waitTimes,
});

const mapDispatchToProps = dispatch => ({
  fetchData: (graphParams, intervalParams) =>
    dispatch(fetchData(graphParams, intervalParams)),
  resetGraphData: params => dispatch(resetGraphData()),
  fetchGraphData: params => dispatch(fetchGraphData(params)),
  resetIntervalData: params => dispatch(resetIntervalData()),
  fetchIntervalData: params => dispatch(fetchIntervalData(params)),
  fetchRoutes: () => dispatch(fetchRoutes()),
  fetchRouteConfig: routeId => dispatch(fetchRouteConfig(routeId)),
  fetchTazs: () => dispatch(fetchTazs()),
  fetchTrips: () => dispatch(fetchTrips()),
  fetchAllTheThings: () => dispatch(fetchAllTheThings()),
});

Home.propTypes = {
  graphData: PropTypes.instanceOf(Object),
};

export default connect(
  mapStateToProps,
  mapDispatchToProps,
)(Home);<|MERGE_RESOLUTION|>--- conflicted
+++ resolved
@@ -4,13 +4,8 @@
 import { connect } from 'react-redux';
 import { css } from 'emotion';
 import { NavLink } from 'redux-first-router-link';
-<<<<<<< HEAD
-import MapStops from "./MapStops";
-import MapSpider from "./MapSpider";
-=======
 import MapStops from './MapStops';
 import MapSpider from './MapSpider';
->>>>>>> d1df9c9d
 import ControlPanel from './ControlPanel';
 import Info from './Info';
 import Intro from './Intro';
@@ -38,9 +33,6 @@
   }
 
   render() {
-<<<<<<< HEAD
-    const { graphData, graphError, graphParams, intervalData, intervalError, routes, routeCSVs, trips, shapes, tripTimes, waitTimes } = this.props;
-=======
     const {
       graphData,
       graphError,
@@ -48,8 +40,12 @@
       intervalData,
       intervalError,
       routes,
+      routeCSVs,
+      trips,
+      shapes,
+      tripTimes,
+      waitTimes
     } = this.props;
->>>>>>> d1df9c9d
     return (
       <Fragment>
         <button>
@@ -82,19 +78,6 @@
             Landing
           </NavLink>
         </button>
-<<<<<<< HEAD
-        <div className={css`
-          display: grid;
-          grid-gap: 4px;
-          grid-template-columns: [col1-start] 200px [col2-start] 300px  [col3-start] auto [col3-end];
-          grid-template-rows: [row1-start] 80px [row2-start] 900px [row2-end];
-          background-color: #fff;
-          color: #444;
-          padding: 2%;
-          font-family: 'Roboto', sans-serif;
-          `
-        }
-=======
         <div
           className={css`
             display: grid;
@@ -106,7 +89,6 @@
             padding: 2%;
             font-family: 'Roboto', sans-serif;
           `}
->>>>>>> d1df9c9d
         >
           <Intro />
           <ControlPanel
@@ -117,13 +99,8 @@
             resetIntervalData={this.props.resetIntervalData}
             fetchIntervalData={this.props.fetchIntervalData}
             fetchData={this.props.fetchData}
-<<<<<<< HEAD
-            tripTimes={tripTimes}/>
-          <div className="metricsWidth" style={{width:500,height:500}}>
-=======
           />
           <div className="metricsWidth">
->>>>>>> d1df9c9d
             <MapSpider routes={routes}/>
           </div>
           <div className={css`
@@ -141,25 +118,16 @@
           `
           }
         >            
-<<<<<<< HEAD
           <RouteSummary graphData={graphData} graphParams={graphParams} trips={trips} routeCSVs={routeCSVs} shapes={shapes} routes={routes} tripTimes={tripTimes} waitTimes={waitTimes} />
-=======
->>>>>>> d1df9c9d
           <Info
             graphData={graphData}
             graphError={graphError}
             graphParams={graphParams}
             routes={routes}
             intervalData={intervalData}
-<<<<<<< HEAD
-            intervalError={intervalError} />
-            
-          </div>  
-=======
             intervalError={intervalError}
           />
           </div>
->>>>>>> d1df9c9d
         </div>
       </Fragment>
     );
