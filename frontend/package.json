--- conflicted
+++ resolved
@@ -59,10 +59,7 @@
       "prettier --list-different"
     ]
   },
-<<<<<<< HEAD
-=======
   "check-staged": "lint-staged",
->>>>>>> c0200db1
   "browserslist": [
     ">0.2%",
     "not dead",
