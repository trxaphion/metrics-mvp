#
# Development docker-compose file, supporting hot-reloading
# for both frontend and backend code.
#
# The web app will be accessible at http://localhost:3000 .
#
# If the python or react packages have changed, or if you get errors
# about missing python or react packages, rebuild the containers
# with `docker-compose build`.
#
version: "3.7"
services:
  flask-dev:
    container_name: metrics-flask-dev
    build:
      dockerfile: Dockerfile
      target: flask-dev
      context: .
    ports:
      - "5000:5000"
    volumes:
      - .:/app
    environment:
      FLASK_DEBUG: 1
  react-dev:
    container_name: metrics-react-dev
    build:
      context: .
      dockerfile: Dockerfile
      target: react-dev
    volumes:
      - ./frontend/build:/app/frontend/build
      - ./frontend/public:/app/frontend/public
      - ./frontend/src:/app/frontend/src
    ports:
      - '3000:3000'
    environment:
      NODE_ENV: development
<<<<<<< HEAD
      REACT_APP_METRICS_BASE_URL: http://localhost:5000
      CHOKIDAR_USEPOLLING: "false"
=======
      REACT_APP_METRICS_BASE_URL: http://localhost:5000
>>>>>>> bb7945f6
<|MERGE_RESOLUTION|>--- conflicted
+++ resolved
@@ -36,9 +36,4 @@
       - '3000:3000'
     environment:
       NODE_ENV: development
-<<<<<<< HEAD
-      REACT_APP_METRICS_BASE_URL: http://localhost:5000
-      CHOKIDAR_USEPOLLING: "false"
-=======
-      REACT_APP_METRICS_BASE_URL: http://localhost:5000
->>>>>>> bb7945f6
+      REACT_APP_METRICS_BASE_URL: http://localhost:5000