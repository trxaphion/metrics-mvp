--- conflicted
+++ resolved
@@ -246,12 +246,7 @@
     }
     return Response(json.dumps(data, indent=2), status=status, mimetype='application/json')
 
-<<<<<<< HEAD
-
-@app.route('/metrics_by_interval', methods=['GET'])
-=======
 @app.route('/api/metrics_by_interval', methods=['GET'])
->>>>>>> 00963b80
 def metrics_by_interval():
     route_id = request.args.get('route_id')
     if route_id is None:
